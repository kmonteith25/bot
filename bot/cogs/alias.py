import inspect
import logging
from typing import Union

from discord import Colour, Embed, Member, User
from discord.ext.commands import (
    Command, Context, clean_content, command, group
)

from bot.cogs.watchchannels.watchchannel import proxy_user
from bot.converters import TagNameConverter
from bot.pagination import LinePaginator

log = logging.getLogger(__name__)


class Alias:
    """
    Aliases for more used commands
    """

    def __init__(self, bot):
        self.bot = bot

    async def invoke(self, ctx, cmd_name, *args, **kwargs):
        """
        Invokes a command with args and kwargs.
        Fail early through `command.can_run`, and logs warnings.

        :param ctx: Context instance for command call
        :param cmd_name: Name of command/subcommand to be invoked
        :param args: args to be passed to the command
        :param kwargs: kwargs to be passed to the command
        :return: None
        """

        log.debug(f"{cmd_name} was invoked through an alias")
        cmd = self.bot.get_command(cmd_name)
        if not cmd:
            return log.warning(f'Did not find command "{cmd_name}" to invoke.')
        elif not await cmd.can_run(ctx):
            return log.warning(
                f'{str(ctx.author)} tried to run the command "{cmd_name}"'
            )

        await ctx.invoke(cmd, *args, **kwargs)

    @command(name='aliases')
    async def aliases_command(self, ctx):
        """Show configured aliases on the bot."""

        embed = Embed(
            title='Configured aliases',
            colour=Colour.blue()
        )
        await LinePaginator.paginate(
            (
                f"• `{ctx.prefix}{value.name}` "
                f"=> `{ctx.prefix}{name[:-len('_alias')].replace('_', ' ')}`"
                for name, value in inspect.getmembers(self)
                if isinstance(value, Command) and name.endswith('_alias')
            ),
            ctx, embed, empty=False, max_lines=20
        )

    @command(name="resources", aliases=("resource",), hidden=True)
    async def site_resources_alias(self, ctx):
        """
        Alias for invoking <prefix>site resources.
        """

        await self.invoke(ctx, "site resources")

    @command(name="watch", hidden=True)
<<<<<<< HEAD
    async def bigbrother_watch_alias(
            self, ctx: Context, user: User, *, reason: str
    ):
=======
    async def bigbrother_watch_alias(self, ctx, user: Union[Member, User, proxy_user], *, reason: str):
>>>>>>> 522c475d
        """
        Alias for invoking <prefix>bigbrother watch [user] [reason].
        """

        await self.invoke(ctx, "bigbrother watch", user, reason=reason)

    @command(name="unwatch", hidden=True)
<<<<<<< HEAD
    async def bigbrother_unwatch_alias(self, ctx, user: User, *, reason: str):
=======
    async def bigbrother_unwatch_alias(self, ctx, user: Union[User, proxy_user], *, reason: str):
>>>>>>> 522c475d
        """
        Alias for invoking <prefix>bigbrother unwatch [user] [reason].
        """

        await self.invoke(ctx, "bigbrother unwatch", user, reason=reason)

    @command(name="home", hidden=True)
    async def site_home_alias(self, ctx):
        """
        Alias for invoking <prefix>site home.
        """

        await self.invoke(ctx, "site home")

    @command(name="faq", hidden=True)
    async def site_faq_alias(self, ctx):
        """
        Alias for invoking <prefix>site faq.
        """

        await self.invoke(ctx, "site faq")

    @command(name="rules", hidden=True)
    async def site_rules_alias(self, ctx):
        """
        Alias for invoking <prefix>site rules.
        """

        await self.invoke(ctx, "site rules")

    @command(name="reload", hidden=True)
    async def cogs_reload_alias(self, ctx, *, cog_name: str):
        """
        Alias for invoking <prefix>cogs reload [cog_name].

        cog_name: str - name of the cog to be reloaded.
        """

        await self.invoke(ctx, "cogs reload", cog_name)

    @command(name="defon", hidden=True)
    async def defcon_enable_alias(self, ctx):
        """
        Alias for invoking <prefix>defcon enable.
        """

        await self.invoke(ctx, "defcon enable")

    @command(name="defoff", hidden=True)
    async def defcon_disable_alias(self, ctx):
        """
        Alias for invoking <prefix>defcon disable.
        """

        await self.invoke(ctx, "defcon disable")

    @command(name="exception", hidden=True)
    async def tags_get_traceback_alias(self, ctx):
        """
        Alias for invoking <prefix>tags get traceback.
        """

        await self.invoke(ctx, "tags get traceback")

    @group(name="get",
           aliases=("show", "g"),
           hidden=True,
           invoke_without_command=True)
    async def get_group_alias(self, ctx):
        """
        Group for reverse aliases for commands like `tags get`,
        allowing for `get tags` or `get docs`.
        """

        pass

    @get_group_alias.command(name="tags", aliases=("tag", "t"), hidden=True)
    async def tags_get_alias(
            self, ctx: Context, *, tag_name: TagNameConverter = None
    ):
        """
        Alias for invoking <prefix>tags get [tag_name].

        tag_name: str - tag to be viewed.
        """

        await self.invoke(ctx, "tags get", tag_name)

    @get_group_alias.command(name="docs", aliases=("doc", "d"), hidden=True)
    async def docs_get_alias(
            self, ctx: Context, symbol: clean_content = None
    ):
        """
        Alias for invoking <prefix>docs get [symbol].

        symbol: str - name of doc to be viewed.
        """

        await self.invoke(ctx, "docs get", symbol)

    @command(name="nominate", hidden=True)
    async def nomination_add_alias(self, ctx, user: Union[Member, User, proxy_user], *, reason: str):
        """
        Alias for invoking <prefix>talentpool add [user] [reason].
        """

        await self.invoke(ctx, "talentpool add", user, reason=reason)

    @command(name="unnominate", hidden=True)
    async def nomination_end_alias(self, ctx, user: Union[User, proxy_user], *, reason: str):
        """
        Alias for invoking <prefix>nomination end [user] [reason].
        """

        await self.invoke(ctx, "nomination end", user, reason=reason)


def setup(bot):
    bot.add_cog(Alias(bot))
    log.info("Cog loaded: Alias")<|MERGE_RESOLUTION|>--- conflicted
+++ resolved
@@ -72,13 +72,7 @@
         await self.invoke(ctx, "site resources")
 
     @command(name="watch", hidden=True)
-<<<<<<< HEAD
-    async def bigbrother_watch_alias(
-            self, ctx: Context, user: User, *, reason: str
-    ):
-=======
     async def bigbrother_watch_alias(self, ctx, user: Union[Member, User, proxy_user], *, reason: str):
->>>>>>> 522c475d
         """
         Alias for invoking <prefix>bigbrother watch [user] [reason].
         """
@@ -86,11 +80,7 @@
         await self.invoke(ctx, "bigbrother watch", user, reason=reason)
 
     @command(name="unwatch", hidden=True)
-<<<<<<< HEAD
-    async def bigbrother_unwatch_alias(self, ctx, user: User, *, reason: str):
-=======
     async def bigbrother_unwatch_alias(self, ctx, user: Union[User, proxy_user], *, reason: str):
->>>>>>> 522c475d
         """
         Alias for invoking <prefix>bigbrother unwatch [user] [reason].
         """
