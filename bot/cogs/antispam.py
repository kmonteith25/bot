--- conflicted
+++ resolved
@@ -144,18 +144,11 @@
     async def on_message(self, message: Message) -> None:
         """Applies the antispam rules to each received message."""
         if (
-            not message.guild or
-<<<<<<< HEAD
-                message.guild.id != GuildConfig.id or
-                message.author.bot or
-                (message.channel.id in Filter.channel_whitelist and not DEBUG_MODE) or
-                (any(role.id in STAFF_ROLES for role in message.author.roles) and not DEBUG_MODE)
-=======
-            message.guild.id != GuildConfig.id or
-            message.author.bot or
-            (message.channel.id in Filter.channel_whitelist and not DEBUG_MODE) or
-            (any(role.id in STAFF_ROLES for role in message.author.roles) and not DEBUG_MODE)
->>>>>>> 3f11d452
+            not message.guild
+            or message.guild.id != GuildConfig.id
+            or message.author.bot
+            or (message.channel.id in Filter.channel_whitelist and not DEBUG_MODE)
+            or (any(role.id in STAFF_ROLES for role in message.author.roles) and not DEBUG_MODE)
         ):
             return
 
