--- conflicted
+++ resolved
@@ -21,15 +21,12 @@
 coloredlogs = "~=14.0"
 colorama = {version = "~=0.4.3",sys_platform = "== 'win32'"}
 jsonpickle = "*"
-<<<<<<< HEAD
 pythonping = "*"
 statsd = "~=3.3"
-=======
 grepfunc = "*"
 source = "*"
 rootpath = "*"
 gitpython = "*"
->>>>>>> 249ddcc5
 
 [dev-packages]
 coverage = "~=5.0"
